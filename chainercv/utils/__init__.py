--- conflicted
+++ resolved
@@ -4,11 +4,7 @@
 from chainercv.utils.download import extractall  # NOQA
 from chainercv.utils.image import read_image  # NOQA
 from chainercv.utils.iterator import apply_detection_link  # NOQA
-<<<<<<< HEAD
 from chainercv.utils.iterator import apply_semantic_segmentation_link  # NOQA
 from chainercv.utils.iterator import split_iterator  # NOQA
 from chainercv.utils.testing import ConstantStubLink  # NOQA
-=======
-from chainercv.utils.testing import ConstantStubLink  # NOQA
-from chainercv.utils.testing import generate_random_bbox  # NOQA
->>>>>>> 9e9704af
+from chainercv.utils.testing import generate_random_bbox  # NOQA