--- conflicted
+++ resolved
@@ -74,8 +74,7 @@
         self.crop_bbox = crop_bbox
 
     def __len__(self):
-<<<<<<< HEAD
-        return len(self.fns)
+        return len(self.filenames)
 
 
 cub_label_names = (
@@ -279,7 +278,4 @@
     'Rock_Wren',
     'Winter_Wren',
     'Common_Yellowthroat',
-)
-=======
-        return len(self.filenames)
->>>>>>> 3c7a6b01
+)