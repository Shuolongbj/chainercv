--- conflicted
+++ resolved
@@ -1,6 +1,3 @@
-<<<<<<< HEAD
 from chainercv.links.model.faster_rcnn.faster_rcnn_vgg import FasterRCNNVGG16  # NOQA
-=======
 from chainercv.links.model.ssd import SSD300  # NOQA
-from chainercv.links.model.ssd import SSD512  # NOQA
->>>>>>> 21a0cb7f
+from chainercv.links.model.ssd import SSD512  # NOQA