import chainer
from chainer.functions import relu
from chainer.links import BatchNormalization
from chainer.links import Convolution2D
from chainer.links import DilatedConvolution2D

try:
    from chainermn.links import MultiNodeBatchNormalization
    _chainermn_available = True
except (ImportError, TypeError):
    _chainermn_available = False


class Conv2DBNActiv(chainer.Chain):
    """Convolution2D --> Batch Normalization --> Activation

    This is a chain that sequentially apllies a two-dimensional convolution,
    a batch normalization and an activation.

    The arguments are the same as that of
    :class:`chainer.links.Convolution2D`
    except for :obj:`activ` and :obj:`bn_kwargs`.
    :obj:`bn_kwargs` can include :obj:`comm` key and a communicator of
    ChainerMN as the value to use
    :class:`chainermn.links.MultiNodeBatchNormalization`. If
    :obj:`comm` is not included in :obj:`bn_kwargs`,
    :class:`chainer.links.BatchNormalization` link from Chainer is used.
    Note that the default value for the :obj:`nobias`
    is changed to :obj:`True`.

    Example:

        There are sevaral ways to initialize a :class:`Conv2DBNActiv`.

        1. Give the first three arguments explicitly:

            >>> l = Conv2DBNActiv(5, 10, 3)

        2. Omit :obj:`in_channels` or fill it with :obj:`None`:

            In these ways, attributes are initialized at runtime based on
            the channel size of the input.

            >>> l = Conv2DBNActiv(10, 3)
            >>> l = Conv2DBNActiv(None, 10, 3)

    Args:
        in_channels (int or None): Number of channels of input arrays.
            If :obj:`None`, parameter initialization will be deferred until the
            first forward data pass at which time the size will be determined.
        out_channels (int): Number of channels of output arrays.
        ksize (int or pair of ints): Size of filters (a.k.a. kernels).
            :obj:`ksize=k` and :obj:`ksize=(k, k)` are equivalent.
        stride (int or pair of ints): Stride of filter applications.
            :obj:`stride=s` and :obj:`stride=(s, s)` are equivalent.
        pad (int or pair of ints): Spatial padding width for input arrays.
            :obj:`pad=p` and :obj:`pad=(p, p)` are equivalent.
        dilate (int or pair of ints): Dilation factor of filter applications.
            :obj:`dilate=d` and :obj:`dilate=(d, d)` are equivalent.
        nobias (bool): If :obj:`True`,
            then this link does not use the bias term.
        initialW (4-D array): Initial weight value. If :obj:`None`, the default
            initializer is used.
            May also be a callable that takes :obj:`numpy.ndarray` or
            :obj:`cupy.ndarray` and edits its value.
        initial_bias (1-D array): Initial bias value. If :obj:`None`, the bias
            is set to 0.
            May also be a callable that takes :obj:`numpy.ndarray` or
            :obj:`cupy.ndarray` and edits its value.
        activ (callable): An activation function. The default value is
            :func:`chainer.functions.relu`. If this is :obj:`None`,
            no activation is applied (i.e. the activation is the identity
            function).
        bn_kwargs (dict): Keyword arguments passed to initialize
            :class:`chainer.links.BatchNormalization`. If a ChainerMN
            communicator (:class:`~chainermn.communicators.CommunicatorBase)
            is given with the key :obj:`comm`,
            :obj:`~chainermn.links.MultiNodeBatchNormalization` will be used
            for the batch normalization. Otherwise,
            :obj:`~chainer.links.BatchNormalization` will be used.

    """

    def __init__(self, in_channels, out_channels, ksize=None,
<<<<<<< HEAD
                 stride=1, pad=0, dilate=1, nobias=True, initialW=None,
                 initial_bias=None, activ=relu, bn_kwargs=dict(), comm=None):
=======
                 stride=1, pad=0, nobias=True, initialW=None,
                 initial_bias=None, activ=relu, bn_kwargs={}):
>>>>>>> fbe0331e
        if ksize is None:
            out_channels, ksize, in_channels = in_channels, out_channels, None

        self.activ = activ
        super(Conv2DBNActiv, self).__init__()
        with self.init_scope():
            if dilate > 1:
                self.conv = DilatedConvolution2D(
                    in_channels, out_channels, ksize, stride, pad, dilate,
                    nobias, initialW, initial_bias)
            else:
                self.conv = Convolution2D(
                    in_channels, out_channels, ksize, stride, pad,
                    nobias, initialW, initial_bias)
            if 'comm' in bn_kwargs and _chainermn_available:
                self.bn = MultiNodeBatchNormalization(
                    out_channels, **bn_kwargs)
            else:
                self.bn = BatchNormalization(out_channels, **bn_kwargs)

    def __call__(self, x):
        h = self.conv(x)
        h = self.bn(h)
        if self.activ is None:
            return h
        else:
            return self.activ(h)<|MERGE_RESOLUTION|>--- conflicted
+++ resolved
@@ -82,13 +82,8 @@
     """
 
     def __init__(self, in_channels, out_channels, ksize=None,
-<<<<<<< HEAD
                  stride=1, pad=0, dilate=1, nobias=True, initialW=None,
-                 initial_bias=None, activ=relu, bn_kwargs=dict(), comm=None):
-=======
-                 stride=1, pad=0, nobias=True, initialW=None,
-                 initial_bias=None, activ=relu, bn_kwargs={}):
->>>>>>> fbe0331e
+                 initial_bias=None, activ=relu, bn_kwargs={}, comm=None):
         if ksize is None:
             out_channels, ksize, in_channels = in_channels, out_channels, None
 
