--- conflicted
+++ resolved
@@ -199,16 +199,10 @@
             x.append(self.xp.array(img))
             sizes.append((W, H))
 
-<<<<<<< HEAD
-        x = chainer.Variable(self.xp.stack(x), volatile=chainer.flag.ON)
-        mb_locs, mb_confs = self(x)
-        mb_locs, mb_confs = mb_locs.data, mb_confs.data
-=======
         with chainer.function.no_backprop_mode():
             x = chainer.Variable(self.xp.stack(x))
-            loc, conf = self(x)
-        raw_bboxes, raw_scores = self._decode(loc.data, conf.data)
->>>>>>> 31704804
+            mb_locs, mb_confs = self(x)
+        mb_locs, mb_confs = mb_locs.data, mb_confs.data
 
         bboxes = list()
         labels = list()
