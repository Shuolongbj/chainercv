--- conflicted
+++ resolved
@@ -31,20 +31,6 @@
         self.n_bbox = n_bbox
 
     def _check_forward(self, xs):
-<<<<<<< HEAD
-        locs, confs = self.link(xs)
-
-        self.assertIsInstance(locs, chainer.Variable)
-        self.assertIsInstance(locs.data, type(xs[0]))
-        self.assertEqual(locs.shape, (self.batchsize, self.n_bbox, 4))
-        self.assertEqual(locs.dtype, xs[0].dtype)
-
-        self.assertIsInstance(confs, chainer.Variable)
-        self.assertIsInstance(confs.data, type(xs[0]))
-        self.assertEqual(
-            confs.shape, (self.batchsize, self.n_bbox, self.n_class))
-        self.assertEqual(confs.dtype, xs[0].dtype)
-=======
         mb_locs, mb_confs = self.link(xs)
 
         self.assertIsInstance(mb_locs, chainer.Variable)
@@ -57,7 +43,6 @@
         self.assertEqual(
             mb_confs.shape, (self.batchsize, self.n_bbox, self.n_class))
         self.assertEqual(mb_confs.dtype, xs[0].dtype)
->>>>>>> 21359f26
 
     def test_forward_cpu(self):
         self._check_forward(self.xs)
