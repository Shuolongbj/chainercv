--- conflicted
+++ resolved
@@ -7,20 +7,7 @@
 from chainer.testing import attr
 
 from chainercv.links.model.faster_rcnn import ProposalCreator
-<<<<<<< HEAD
-
-
-def _generate_bbox(n, img_size, min_length, max_length):
-    H, W = img_size
-    x_min = np.random.uniform(0, W - max_length, size=(n,))
-    y_min = np.random.uniform(0, H - max_length, size=(n,))
-    x_max = x_min + np.random.uniform(min_length, max_length, size=(n,))
-    y_max = y_min + np.random.uniform(min_length, max_length, size=(n,))
-    bbox = np.stack((x_min, y_min, x_max, y_max), axis=1).astype(np.float32)
-    return bbox
-=======
 from chainercv.utils import generate_random_bbox
->>>>>>> 02f6d337
 
 
 @testing.parameterize(
